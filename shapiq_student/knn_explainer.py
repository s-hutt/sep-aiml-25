--- conflicted
+++ resolved
@@ -230,11 +230,7 @@
         f = np.zeros((m_star, k - 1, len(w_k)))  # F=0 initsialisieren
         # for m in range(m_star):
         for m in range(m_star):
-<<<<<<< HEAD
-            if m == z_i:  # Zusätzlich
-=======
             if m == z_i:
->>>>>>> da1240d8
                 continue
 
             w_m = disc_weight[m]
@@ -335,11 +331,8 @@
         """Berechnet gewichtete  KNN-Shapley-Werte für x_test."""
         k = self.k
         distances = np.linalg.norm(self.x_train - x_test, axis=1)
-<<<<<<< HEAD
-        w = np.exp(-self.alpha * distances**2)
-=======
+
         w = np.exp(-self.alpha * distances**2)  # RBF-Kernel-Gewicht mit Skalierungsfaktor
->>>>>>> da1240d8
         weight = (2 * (self.y_train == y_test) - 1) * w
         sorted_indices = np.argsort(distances)
 
@@ -364,26 +357,15 @@
 
         for j, z_i in enumerate(mstar_set):
             f_i = self.compute_f_i(disc_weight, j, m_star, k, w_k, s_to_index)
-<<<<<<< HEAD
+
             r_i = self.compute_r_i(f_i, disc_weight, w_k, s_to_index, j, k, m_star)
+
             g_i = self.compute_g_i(disc_weight, j, k, m_star, f_i, w_k, s_to_index, y_test)
 
             sign_u = 1 if weight[z_i] > 0 else -1 if weight[z_i] < 0 else 0
             phi = 0.0
             for ell in range(k):
                 phi += g_i[ell] / (n * math.comb(n - 1, ell))
-
-=======
-
-            r_i = self.compute_r_i(f_i, disc_weight, w_k, s_to_index, j, k, m_star)
-
-            g_i = self.compute_g_i(disc_weight, j, k, m_star, f_i, w_k, s_to_index, y_test)
-
-            sign_u = 1 if weight[z_i] > 0 else -1 if weight[z_i] < 0 else 0
-            phi = 0.0
-            for ell in range(k):
-                phi += g_i[ell] / (n * math.comb(n - 1, ell))
->>>>>>> da1240d8
             for m in range(max(j + 1, k + 1), m_star):
                 denom = m * math.comb(m - 1, k)
                 if denom != 0:
