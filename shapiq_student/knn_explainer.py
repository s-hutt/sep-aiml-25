--- conflicted
+++ resolved
@@ -7,13 +7,8 @@
 if TYPE_CHECKING:
     from sklearn.neighbors import KNeighborsClassifier
 
-<<<<<<< HEAD
-from collections import defaultdict
-=======
 from itertools import combinations_with_replacement
->>>>>>> ef253289
 import math
-from math import comb
 
 import numpy as np
 from shapiq.explainer import Explainer
@@ -41,8 +36,7 @@
         tau: float = -0.5,
         alpha: float = 1.0,
         class_index: int | None = None,
-        M_star: int | None = None,
-        bits: int = 3,
+        m_star: int | None = None,
     ) -> None:
         """Initialisiert den KNNExplainer mit Modell, Trainingsdaten und Parameter."""
         super().__init__(model, data=data, labels=labels, max_order=1)
@@ -53,8 +47,7 @@
         self.tau = tau
         self.alpha = alpha  # Exponent für Weighted-KNN-Shapley
         self.class_index = class_index
-        self.M_star = M_star
-        self.bits = bits
+        self.m_star = m_star
 
         if method is None:
             if hasattr(model, "radius") and model.radius is not None:
@@ -219,172 +212,6 @@
             baseline_value=0.0,
         )
 
-<<<<<<< HEAD
-    def compute_discretized_weights(self, dists: np.ndarray, W: int) -> np.ndarray:
-        """Berechnet diskretisierte Gewichte basierend auf normierten Distanzen."""
-        max_d, min_d = dists[-1], dists[0]
-        norm_weights = (max_d - dists) / (max_d - min_d + 1e-8)
-        bins = np.linspace(0, 1, W)
-        return bins[np.digitize(norm_weights, bins) - 1]
-
-    # F initialisieren & berechnen (Theorem 17 - rekursive Zählung der gewichteten Subsets)
-    # ruff: noqa: C901
-    def compute_f_table(
-        self, i: int, M_star: int, K: int, signed_weights: np.ndarray, W_vals: np.ndarray, N: int
-    ) -> dict:
-        """Berechnet die F-Tabelle gemäß Theorem 17 aus Wang et al. (2024).
-
-        Die Funktion zählt rekursiv die Anzahl gewichteter Subsets mit Gewichtssummen s,
-        unter Ausschluss des aktuellen Punktes i. Für ell ≥ K wird zusätzlich der Faktor
-        binomial(N-m, ell-K) berücksichtigt (siehe Theorem 17).
-        """
-        F = defaultdict(int)
-        for m in range(M_star):
-            if m == i:
-                continue
-            wm = signed_weights[m]
-            F[(m, 1, round(wm, 6))] = 1
-
-        for ell in range(2, K):
-            for m in range(M_star):
-                if m == i:
-                    continue
-                wm = signed_weights[m]
-                for s in W_vals:
-                    total = 0
-                    for t in range(m):
-                        s_prev = round(s - wm, 6)
-                        total += F.get((t, ell - 1, s_prev), 0)
-                    F[(m, ell, s)] = total
-
-        # Für ell ≥ K trägt nur m > i bei (Theorem 17: F[m, ell, s] = 0 für m < i)
-        for ell in range(K, N):
-            for m in range(i + 1, M_star):
-                for s in W_vals:
-                    total = 0
-                    for t in range(m):
-                        total += F.get((t, K - 1, s), 0)
-                    F[(m, ell, s)] = total * comb(N - m, ell - K)
-
-        return F
-
-    # R berechnen gemäß Definition 10 (basierend auf Struktur aus Theorem 8 + Bedingung aus Theorem 2)
-    def compute_r_table(
-        self,
-        i: int,
-        M_star: int,
-        K: int,
-        signed_weights: np.ndarray,
-        y_train: np.ndarray,
-        y_test: int,
-        F: dict,
-        W_vals: np.ndarray,
-    ) -> dict[int, int]:
-        """Berechnet die R-Tabelle gemäß Definition 10 aus Wang et al. (2024).
-
-        Die Funktion akkumuliert für jedes m > i alle Subsets mit K gewichteten Nachbarn,
-        deren gewichtete Summe in einen bestimmten Bereich fällt. Dabei wird nach Labelgleichheit
-        differenziert. Die Zählung basiert auf F und berücksichtigt die Fallunterscheidung in Theorem 8.
-        """
-        R = defaultdict(int)
-        R_accum = defaultdict(int)
-        for s in W_vals:
-            R_accum[s] = sum(F.get((t, K - 1, s), 0) for t in range(min(i, M_star)))
-
-        for m in range(max(i + 1, K + 1), M_star + 1):
-            wi = signed_weights[i]
-            R_val = 0
-            for s in W_vals:
-                if (y_train[i] == y_test and -wi <= s < 0) or (
-                    y_train[i] != y_test and 0 <= s < -wi
-                ):
-                    R_val += R_accum[s]
-            R[m] = R_val
-            for s in W_vals:
-                R_accum[s] += F.get((m, K - 1, s), 0)
-        return R
-
-    # G tilde berechnen (Definition 10 - über F, gemäß Theorem 6)
-    def compute_g_tilde(
-        self,
-        i: int,
-        M_star: int,
-        K: int,
-        signed_weights: np.ndarray,
-        y_train: np.ndarray,
-        y_test: int,
-        F: dict,
-        W_vals: np.ndarray,
-    ) -> dict[int, int]:
-        """Berechnet die G̃-Tabelle gemäß Definition 10 und Theorem 6 aus Wang et al. (2024).
-
-        Für jede l < K wird über alle Trainingspunkte m ≠ i die Anzahl gültiger gewichteter Subsets summiert,
-        deren Gewichtssumme innerhalb eines zulässigen Intervalls liegt. Dabei wird über F gezählt
-        und abhängig vom Label von zᵢ differenziert (positiv oder negativ gewichtete Beiträge).
-        """
-        G_tilde = defaultdict(int)
-        for ell in range(K):
-            G_val = 0
-            for m in range(M_star):
-                if m == i:
-                    continue
-                wi = signed_weights[i]
-                for s_raw in W_vals:
-                    s = round(s_raw, 6)
-                    if (y_train[i] == y_test and -wi <= s < 0) or (
-                        y_train[i] != y_test and 0 <= s < -wi
-                    ):
-                        G_val += F.get((m, ell, s), 0)
-            G_tilde[ell] = G_val
-        return G_tilde
-
-    # SV berechnen gemäß Definition 10 (strukturähnlich zu Theorem 8, aber auf M* begrenzt)
-    def weighted_knn_shapley(self, x: np.ndarray, y_test: int) -> InteractionValues:
-        """Berechnet approximative Shapley-Werte gemäß Definition 10 (Wang et al., 2024).
-
-        Die Methode verwendet gewichtete Nachbarn mit diskretisierten Distanzen und zählt
-        über rekursive Tabellen F, R und G̃ den Beitrag jedes Trainingspunkts zum Vorhersageergebnis.
-        M* legt fest, wie viele Punkte in der Approximation berücksichtigt werden (standardmäßig √N).
-        Die Rückgabe erfolgt als InteractionValues-kompatibler Vektor für die Integration in shapiq.
-        """
-        x_train = self.x_train
-        y_train = self.y_train
-        K = self.k
-        N = len(x_train)
-        M_star = (
-            self.M_star if hasattr(self, "M_star") and self.M_star is not None else int(np.sqrt(N))
-        )
-
-        bits = self.bits if hasattr(self, "bits") else 3
-        W = 2**bits
-        W_vals = np.round(np.linspace(0, 1, W), 6)
-
-        dists = np.linalg.norm(x_train - x, axis=1)
-        sorted_idx = np.argsort(dists)
-        dists = dists[sorted_idx]
-
-        weights = self.compute_discretized_weights(dists, W)
-        signed_weights = np.where(y_train == y_test, weights, -weights)
-
-        shapley_values = np.zeros(N)
-
-        for i in range(N):
-            F = self.compute_f_table(i, M_star, K, signed_weights, W_vals, N)
-            R = self.compute_r_table(i, M_star, K, signed_weights, y_train, y_test, F, W_vals)
-            G_tilde = self.compute_g_tilde(i, M_star, K, signed_weights, y_train, y_test, F, W_vals)
-
-            sign = 1 if weights[i] > 0 else -1 if weights[i] < 0 else 0
-            phi = 0.0
-            for ell in range(K):
-                phi += G_tilde[ell] / (N * comb(N - 1, ell))
-            for m in range(max(i + 1, K + 1), M_star + 1):
-                phi += R[m] / (m * comb(m - 1, K))
-            shapley_values[i] = sign * phi
-
-        return InteractionValues(
-            values=shapley_values,
-            index="SV",
-=======
     @staticmethod
     def discretize_array(arr: np.ndarray, b: int = 3) -> np.ndarray:  # b=3 wie im Paper
         """Diskretisieren, um ähnliche Stufen zu erhalten."""
@@ -402,6 +229,9 @@
         """."""
         f = np.zeros((m_star, k - 1, len(w_k)))  # F=0 initsialisieren
         for m in range(m_star):
+            if m == z_i:
+                continue
+
             w_m = disc_weight[m]
             for s_index, s in enumerate(w_k):
                 if s == w_m:  # Fragen
@@ -456,7 +286,7 @@
                 for s in w_k:
                     if lower <= s <= upper and s in s_to_index:
                         s_idx = s_to_index[s]
-                        total += f_i[m, ell, s_idx]
+                        total += f_i[m, ell - 1, s_idx]
 
             g_i[ell] = total
 
@@ -485,6 +315,9 @@
             relevant_s = [s for s in w_k if lower <= s <= upper]
 
             for t in range(m):
+                if t == z_i:
+                    continue
+
                 for s in relevant_s:
                     if s in s_to_index:
                         idx_s = s_to_index[s]
@@ -497,11 +330,10 @@
         """Berechnet gewichtete  KNN-Shapley-Werte für x_test."""
         k = self.k
         distances = np.linalg.norm(self.x_train - x_test, axis=1)
+        w = np.exp(-self.alpha * distances**2)  # RBF-Kernel-Gewicht mit Skalierungsfaktor
+        weight = (2 * (self.y_train == y_test) - 1) * w
         sorted_indices = np.argsort(distances)
-        sorted_distances = distances[sorted_indices]
-
-        w = np.exp(-self.alpha * sorted_distances**2)  # RBF-Kernel-Gewicht mit Skalierungsfaktor
-        weight = (2 * (self.y_train[sorted_indices] == y_test) - 1) * w
+
         disc_weight = self.discretize_array(weight, b=3)
 
         n = len(self.x_train)
@@ -521,21 +353,27 @@
         # Mappe jede Summe auf einen eindeutigen Index (damit wir später in F damit arbeiten können)
         s_to_index = {s: idx for idx, s in enumerate(w_k)}
 
-        for z_i in mstar_set:
-            f_i = self.compute_f_i(disc_weight, z_i, m_star, k, w_k, s_to_index)
-
-            r_i = self.compute_r_i(f_i, disc_weight, w_k, s_to_index, z_i, k, m_star)
-
-            g_i = self.compute_g_i(disc_weight, z_i, k, m_star, f_i, w_k, s_to_index, y_test)
-
-            g_sum = sum(g_i[level] / math.comb(m_star - 1, level) for level in range(k))
-            sign_u = 1 if weight[z_i] < 0 else 0
-            shapley_values[z_i] = sign_u * ((1 / m_star) * g_sum + r_i[z_i])
+        for j, z_i in enumerate(mstar_set):
+            f_i = self.compute_f_i(disc_weight, j, m_star, k, w_k, s_to_index)
+
+            r_i = self.compute_r_i(f_i, disc_weight, w_k, s_to_index, j, k, m_star)
+
+            g_i = self.compute_g_i(disc_weight, j, k, m_star, f_i, w_k, s_to_index, y_test)
+
+            sign_u = 1 if weight[z_i] > 0 else -1 if weight[z_i] < 0 else 0
+            phi = 0.0
+            for ell in range(k):
+                phi += g_i[ell] / (n * math.comb(n - 1, ell))
+            for m in range(max(j + 1, k + 1), m_star):
+                denom = m * math.comb(m - 1, k)
+                if denom != 0:
+                    phi += r_i[m] / denom
+
+            shapley_values[z_i] = sign_u * phi
 
         return InteractionValues(
             values=shapley_values,
-            index=None,
->>>>>>> ef253289
+            index="SV",
             max_order=1,
             n_players=len(self.x_train),
             min_order=1,
