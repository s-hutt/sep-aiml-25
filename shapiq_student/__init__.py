--- conflicted
+++ resolved
@@ -11,12 +11,8 @@
     "__version__",
     "KNNExplainer",
     "subset_finding",
-<<<<<<< HEAD
-]
-
-from .subset_finding import subset_finding
-=======
     "GaussianImputer",
     "GaussianCopulaImputer",
 ]
->>>>>>> a9959f60
+
+from .subset_finding import subset_finding