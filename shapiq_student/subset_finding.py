"""Heuristischer Koalitionsfinder auf Basis der Beam-Search-Strategie.

Die Funktion `subset_finding` bestimmt approximativ die Koalition der Größe `l` (max_size),
die jeweils den höchsten (`S_max`) und niedrigsten (`S_min`) Interaktionswert gemäß einer
gegebenen Interaktionsstruktur aufweist. Die Rückgabe erfolgt als `InteractionValues`-Objekt.

Besonderheiten:
- Die Suche basiert auf einem heuristischen Beam-Search-Verfahren mit begrenztem Suchpfad.
- Unterstützt beliebige Interaktionswerte bis zu einem maximalen
  Ordnungsterm (z.B. bis Dreifachinteraktionen).
- Spezialfälle wie l=0, N=l, ungültige Werte oder Typfehler werden explizit behandelt.
- In der Rückgabe sind zusätzlich die Attribute s_min, s_max, v_min, v_max hinterlegt,
  um auch außerhalb des reinen Werte-Dictionaries gezielt auf die Extremkoalitionen zugreifen
  zu können.

Voraussetzung:
- Als Eingabe dient ein vollständiges `InteractionValues`-Objekt, wie es z.B. aus der Bibliothek
  `shapiq` erzeugt wird.
"""

from __future__ import annotations

import numpy as np
from shapiq import InteractionValues

from shapiq_student.beam_finder import BeamCoalitionFinder
from shapiq_student.evaluation import evaluate_interaction_coalition


def subset_finding(interaction_values: InteractionValues, max_size: int) -> InteractionValues:
    """Findet S_max,l und S_min,l für eine Koalition der Größe max_size mittels Beam Search."""
    if not isinstance(max_size, int):
        msg = "max_size must be an integer."
        raise TypeError(msg)

    if max_size < 0:
        msg = "max_size must be non-negative."
        raise ValueError(msg)

    if max_size > interaction_values.n_players:
        msg = "max_size cannot exceed number of players."
        raise ValueError(msg)

    if max_size == 0:
        e0 = interaction_values.dict_values.get((), 0.0)
        result = InteractionValues(
            values=np.array([e0]),
            index=interaction_values.index,
            max_order=0,
            min_order=0,
            n_players=interaction_values.n_players,
            interaction_lookup={(): 0},
            estimated=True,
            estimation_budget=None,
            baseline_value=interaction_values.baseline_value,
        )
<<<<<<< HEAD
        result._s_min = set()  # noqa: SLF001
        result._s_max = set()  # noqa: SLF001
        result._v_min = e0  # noqa: SLF001
        result._v_max = e0  # noqa: SLF001
=======
        result.s_min = set()
        result.s_max = set()
        result.v_min = e0
        result.v_max = e0
>>>>>>> 898f3d56
        return result

    features = list(range(interaction_values.n_players))
    interactions = interaction_values.dict_values
    max_order = interaction_values.max_order

    def evaluate(S: set[int], e: dict[tuple[int, ...], float]) -> float:
        return evaluate_interaction_coalition(S, e, max_order)

    finder = BeamCoalitionFinder(
        features=features,
        interactions=interactions,
        evaluate_fn=evaluate,
    )

    S_max, _ = finder.find_max(max_size)
    S_min, _ = finder.find_min(max_size)

    v_min = evaluate(S_min, interactions)
    v_max = evaluate(S_max, interactions)

    if S_min == S_max:
        sorted_key = tuple(sorted(S_min))
        values = np.array([v_min])
        interaction_lookup = {sorted_key: 0}
    else:
        selected_items = [
            (frozenset(S_min), v_min),
            (frozenset(S_max), v_max),
        ]
        sorted_items = sorted(selected_items, key=lambda x: x[1])
        values = np.array([v for _, v in sorted_items])
        interaction_lookup = {tuple(sorted(k)): i for i, (k, _) in enumerate(sorted_items)}

    result = InteractionValues(
        values=values,
        index=interaction_values.index,
        max_order=max_size,
        min_order=max_size,
        n_players=interaction_values.n_players,
        interaction_lookup=interaction_lookup,
        estimated=True,
        estimation_budget=None,
        baseline_value=interaction_values.baseline_value,
    )

    result.s_min = S_min
    result.s_max = S_max
    result.v_min = v_min
    result.v_max = v_max

    return result<|MERGE_RESOLUTION|>--- conflicted
+++ resolved
@@ -54,17 +54,10 @@
             estimation_budget=None,
             baseline_value=interaction_values.baseline_value,
         )
-<<<<<<< HEAD
-        result._s_min = set()  # noqa: SLF001
-        result._s_max = set()  # noqa: SLF001
-        result._v_min = e0  # noqa: SLF001
-        result._v_max = e0  # noqa: SLF001
-=======
         result.s_min = set()
         result.s_max = set()
         result.v_min = e0
         result.v_max = e0
->>>>>>> 898f3d56
         return result
 
     features = list(range(interaction_values.n_players))
