--- conflicted
+++ resolved
@@ -136,10 +136,6 @@
 # commitizen stuff
 [tool.commitizen]
 name = "cz_conventional_commits"
-<<<<<<< HEAD
-version = "0.1.0"
-=======
 version = "0.1.1"
->>>>>>> 53cf8bc5
 update_changelog_on_bump = true
 changelog_file = "CHANGELOG.md"